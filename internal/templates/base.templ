package templates

import (
	"fmt"
	"time"
)

templ Layout(contents templ.Component, title string, loggedIn bool) {
	<!DOCTYPE html>
	<html lang="en" data-theme="vague">
		<head>
			<title>{ title }</title>
			<meta charset="UTF-8"/>
			<meta name="viewport" content="width=device-width, initial-scale=1.0"/>
			<link rel="stylesheet" href={ fmt.Sprintf("/static/css/output.css?v=%d", time.Now().Unix()) }/>
			<script src={ fmt.Sprintf("/static/js/htmx.min.js?v=%d", time.Now().Unix()) }></script>
			<script src={ fmt.Sprintf("/static/js/htmx-ext-response-targets.js?v=%d", time.Now().Unix()) }></script>
<<<<<<< HEAD
			<script src={ fmt.Sprintf("/static/js/htmx-ext-sse.js?v=%d", time.Now().Unix()) }></script>
=======
>>>>>>> e7af0b05
		</head>
		<body hx-ext="response-targets" class="min-h-screen flex flex-col bg-base-100">
			<div class="navbar navbar-modern sticky top-0 z-sticky">
				<div class="navbar-start">
					<!-- Mobile menu button -->
					<div class="dropdown md:hidden">
						<label tabindex="0" class="btn btn-ghost btn-circle" aria-label="Open menu">
							<svg xmlns="http://www.w3.org/2000/svg" class="h-5 w-5" fill="none" viewBox="0 0 24 24" stroke="currentColor">
								<path stroke-linecap="round" stroke-linejoin="round" stroke-width="2" d="M4 6h16M4 12h16M4 18h16"></path>
							</svg>
						</label>
						<ul tabindex="0" class="menu menu-sm dropdown-content mt-3 z-[1] p-2 shadow bg-base-100 rounded-box w-52">
							<li><a href="/about">About the Human</a></li>
							if loggedIn {
								<li><a href="/recipes">Recipes</a></li>
							}
							<li class="mt-2 pt-2 border-t border-base-300">
								if !loggedIn {
									<a href="/register">Register</a>
									<a href="/login">Login</a>
								} else {
									<button
										type="button"
										hx-post="/logout"
										hx-target="body"
										hx-swap="outerHTML"
										class="text-left"
									>
										Logout
									</button>
								}
							</li>
						</ul>
					</div>
					<a href="/" class="btn btn-ghost text-lg font-medium normal-case hover-glow">
						<span class="text-primary">Pippaothy</span>
					</a>
				</div>
				<div class="navbar-center hidden md:flex">
					<a href="/about" class="btn btn-ghost btn-md hover-lift">About the Human</a>
					if loggedIn {
						<a href="/recipes" class="btn btn-ghost btn-sm hover-lift">Recipes</a>
					}
				</div>
				<div class="navbar-end gap-2">
<<<<<<< HEAD
					<div class="hidden md:flex gap-2">
						if !loggedIn {
							<a href="/register" class="btn btn-ghost btn-sm hover-lift">Register</a>
							<a href="/login" class="btn btn-primary btn-sm hover-glow">Login</a>
						} else {
							<button
								type="button"
								hx-post="/logout"
								hx-target="body"
								hx-swap="outerHTML"
								class="btn btn-ghost btn-sm hover-lift"
							>
								Logout
							</button>
						}
					</div>
=======
					if !loggedIn {
						<a href="/register" class="btn btn-ghost btn-sm hover-lift">Register</a>
						<a href="/login" class="btn btn-primary btn-sm hover-glow">Login</a>
					} else {
						<button
							type="button"
							hx-post="/logout"
							hx-target="body"
							hx-swap="outerHTML"
							class="btn btn-ghost btn-sm hover-lift"
						>
							Logout
						</button>
					}
>>>>>>> e7af0b05
				</div>
			</div>
			<main class="flex-1 container mx-auto px-4 section-spacing">
				<div class="w-full container-wide mx-auto">
					@contents
				</div>
			</main>
		</body>
	</html>
}<|MERGE_RESOLUTION|>--- conflicted
+++ resolved
@@ -15,10 +15,6 @@
 			<link rel="stylesheet" href={ fmt.Sprintf("/static/css/output.css?v=%d", time.Now().Unix()) }/>
 			<script src={ fmt.Sprintf("/static/js/htmx.min.js?v=%d", time.Now().Unix()) }></script>
 			<script src={ fmt.Sprintf("/static/js/htmx-ext-response-targets.js?v=%d", time.Now().Unix()) }></script>
-<<<<<<< HEAD
-			<script src={ fmt.Sprintf("/static/js/htmx-ext-sse.js?v=%d", time.Now().Unix()) }></script>
-=======
->>>>>>> e7af0b05
 		</head>
 		<body hx-ext="response-targets" class="min-h-screen flex flex-col bg-base-100">
 			<div class="navbar navbar-modern sticky top-0 z-sticky">
@@ -64,7 +60,6 @@
 					}
 				</div>
 				<div class="navbar-end gap-2">
-<<<<<<< HEAD
 					<div class="hidden md:flex gap-2">
 						if !loggedIn {
 							<a href="/register" class="btn btn-ghost btn-sm hover-lift">Register</a>
@@ -81,22 +76,6 @@
 							</button>
 						}
 					</div>
-=======
-					if !loggedIn {
-						<a href="/register" class="btn btn-ghost btn-sm hover-lift">Register</a>
-						<a href="/login" class="btn btn-primary btn-sm hover-glow">Login</a>
-					} else {
-						<button
-							type="button"
-							hx-post="/logout"
-							hx-target="body"
-							hx-swap="outerHTML"
-							class="btn btn-ghost btn-sm hover-lift"
-						>
-							Logout
-						</button>
-					}
->>>>>>> e7af0b05
 				</div>
 			</div>
 			<main class="flex-1 container mx-auto px-4 section-spacing">
