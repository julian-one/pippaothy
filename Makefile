APP_NAME := pippaothy
GOPATH := $(shell go env GOPATH)

# Tool paths
TAILWINDCSS := $(GOPATH)/bin/tailwindcss
TEMPL := $(GOPATH)/bin/templ
AIR := $(GOPATH)/bin/air

# Load environment variables from .env
ifneq (,$(wildcard .env))
    include .env
    export
endif

<<<<<<< HEAD
.PHONY: tailwind-build templ-generate build tailwind-watch templ-watch dev dev-tunnel dev-local stop-tunnel k3s-tunnel stop-k3s-tunnel tunnels stop-tunnels install-tools
=======
.PHONY: tailwind-build templ-generate build tailwind-watch templ-watch dev install-tools clean
>>>>>>> e7af0b05

# Tool installation
install-tools:
	@echo "Installing development tools..."
	@if ! test -f $(TAILWINDCSS); then \
		echo "Installing Tailwind CSS..."; \
		ARCH=$$(uname -m | sed 's/x86_64/x64/;s/aarch64/arm64/'); \
		OS=$$(uname -s | tr '[:upper:]' '[:lower:]'); \
		curl -sLO "https://github.com/tailwindlabs/tailwindcss/releases/latest/download/tailwindcss-$${OS}-$${ARCH}"; \
		chmod +x "tailwindcss-$${OS}-$${ARCH}"; \
		mkdir -p $(GOPATH)/bin; \
		mv "tailwindcss-$${OS}-$${ARCH}" $(GOPATH)/bin/tailwindcss; \
		echo "Installed tailwindcss to $(GOPATH)/bin/tailwindcss"; \
	fi
	@if ! test -f $(TEMPL); then \
		echo "Installing templ..."; \
		go install github.com/a-h/templ/cmd/templ@latest; \
	fi
	@if ! test -f $(AIR); then \
		echo "Installing air..."; \
		go install github.com/air-verse/air@latest; \
	fi
	@echo "Done! Tools installed to $(GOPATH)/bin"

# Build targets
tailwind-build:
	@test -f $(TAILWINDCSS) || { echo "Tailwind CSS not found. Run 'make install-tools' first."; exit 1; }
	$(TAILWINDCSS) --input ./static/css/input.css --output ./static/css/output.css

templ-generate:
	@test -f $(TEMPL) || { echo "Templ not found. Run 'make install-tools' first."; exit 1; }
	$(TEMPL) generate

build: tailwind-build templ-generate
	go build -o ./bin/$(APP_NAME) ./main.go

# Watchers
tailwind-watch:
	@test -f $(TAILWINDCSS) || { echo "Tailwind CSS not found. Run 'make install-tools' first."; exit 1; }
	$(TAILWINDCSS) --input ./static/css/input.css --output ./static/css/output.css --watch

templ-watch:
	@test -f $(TEMPL) || { echo "Templ not found. Run 'make install-tools' first."; exit 1; }
	$(TEMPL) generate --watch

dev: build
<<<<<<< HEAD
	@echo "Setting up SSH tunnel to database..."
	@# Check if tunnel already exists on port 5433
	@if ! lsof -ti:5433 >/dev/null 2>&1; then \
		echo "Creating SSH tunnel (local port 5433 -> remote PostgreSQL 5432)..."; \
		ssh -f -N -L 5433:localhost:5432 online-1 || \
		{ echo "Failed to create SSH tunnel. Please check your SSH connection to online-1."; \
		  echo "Make sure your SSH key is properly configured for online-1"; \
		  exit 1; }; \
		echo "SSH tunnel created successfully on port 5433"; \
		sleep 1; \
	else \
		echo "SSH tunnel already exists on port 5433 or port is in use"; \
	fi
	$(MAKE) tailwind-watch &
	$(MAKE) templ-watch &
	@if [ ! -f "$(AIR_BIN)" ]; then echo "Air not found. Run 'make install-tools' first."; exit 1; fi
	DB_HOST=localhost DB_PORT=5433 DB_USER=k3s_user DB_PASSWORD=pippa DB_NAME=k3s_db $(AIR_BIN)

# Alias for backward compatibility
dev-tunnel: dev

# Development without SSH tunnel (uses environment variables or .env file)
dev-local: build
	$(MAKE) tailwind-watch &
	$(MAKE) templ-watch &
	@if [ ! -f "$(AIR_BIN)" ]; then echo "Air not found. Run 'make install-tools' first."; exit 1; fi
	DB_HOST=$(DB_HOST) DB_PORT=$(DB_PORT) DB_USER=$(DB_USER) DB_PASSWORD=$(DB_PASSWORD) DB_NAME=$(DB_NAME) $(AIR_BIN)

# Stop the SSH tunnel
stop-tunnel:
	@echo "Stopping SSH tunnel..."
	@PID=$$(lsof -ti:5433 | grep -v $$$$ | head -1); \
	if [ ! -z "$$PID" ]; then \
		kill $$PID 2>/dev/null && echo "SSH tunnel stopped (PID: $$PID)" || echo "Failed to stop tunnel"; \
	else \
		echo "No SSH tunnel found on port 5433"; \
	fi

# K3s/kubectl tunnel management
k3s-tunnel:
	@echo "Setting up SSH tunnel for kubectl/K3s..."
	@# Check if tunnel already exists on port 6443
	@if ! lsof -ti:6443 >/dev/null 2>&1; then \
		echo "Creating K3s tunnel (local port 6443 -> online-0:6443)..."; \
		ssh -f -N -L 6443:localhost:6443 online-0 || \
		{ echo "Failed to create K3s tunnel. Please check your SSH connection to online-0."; \
		  exit 1; }; \
		echo "K3s tunnel created successfully on port 6443"; \
	else \
		echo "K3s tunnel already exists on port 6443 or port is in use"; \
	fi
	@echo "Updating kubectl config to use localhost..."
	@kubectl config set-cluster default --server=https://localhost:6443 >/dev/null
	@echo "Testing kubectl connection..."
	@kubectl get nodes >/dev/null 2>&1 && echo "✓ kubectl is working through SSH tunnel" || echo "✗ kubectl connection failed"

stop-k3s-tunnel:
	@echo "Stopping K3s tunnel..."
	@PID=$$(lsof -ti:6443 | grep -v $$$$ | head -1); \
	if [ ! -z "$$PID" ]; then \
		kill $$PID 2>/dev/null && echo "K3s tunnel stopped (PID: $$PID)" || echo "Failed to stop tunnel"; \
	else \
		echo "No K3s tunnel found on port 6443"; \
	fi
	@echo "Reverting kubectl config to direct connection..."
	@kubectl config set-cluster default --server=https://192.168.68.62:6443 >/dev/null

# Start all tunnels (database and K3s)
tunnels: k3s-tunnel
	@echo "All tunnels are ready!"

# Stop all tunnels
stop-tunnels: stop-tunnel stop-k3s-tunnel
	@echo "All tunnels stopped"
=======
	@test -f $(AIR) || { echo "Air not found. Run 'make install-tools' first."; exit 1; }
	@trap 'kill 0' EXIT; \
	$(MAKE) tailwind-watch & \
	$(MAKE) templ-watch & \
	$(AIR)

clean:
	rm -rf ./bin
>>>>>>> e7af0b05
<|MERGE_RESOLUTION|>--- conflicted
+++ resolved
@@ -12,11 +12,7 @@
     export
 endif
 
-<<<<<<< HEAD
-.PHONY: tailwind-build templ-generate build tailwind-watch templ-watch dev dev-tunnel dev-local stop-tunnel k3s-tunnel stop-k3s-tunnel tunnels stop-tunnels install-tools
-=======
-.PHONY: tailwind-build templ-generate build tailwind-watch templ-watch dev install-tools clean
->>>>>>> e7af0b05
+.PHONY: tailwind-build templ-generate build tailwind-watch templ-watch dev dev-tunnel dev-local stop-tunnel k3s-tunnel stop-k3s-tunnel tunnels stop-tunnels install-tools clean
 
 # Tool installation
 install-tools:
@@ -24,8 +20,15 @@
 	@if ! test -f $(TAILWINDCSS); then \
 		echo "Installing Tailwind CSS..."; \
 		ARCH=$$(uname -m | sed 's/x86_64/x64/;s/aarch64/arm64/'); \
-		OS=$$(uname -s | tr '[:upper:]' '[:lower:]'); \
-		curl -sLO "https://github.com/tailwindlabs/tailwindcss/releases/latest/download/tailwindcss-$${OS}-$${ARCH}"; \
+		OS=$$(uname -s | tr '[:upper:]' '[:lower:]' | sed 's/darwin/macos/'); \
+		URL="https://github.com/tailwindlabs/tailwindcss/releases/latest/download/tailwindcss-$${OS}-$${ARCH}"; \
+		echo "Downloading from: $$URL"; \
+		curl -sLO "$$URL"; \
+		if [ ! -f "tailwindcss-$${OS}-$${ARCH}" ] || [ $$(wc -c < "tailwindcss-$${OS}-$${ARCH}") -lt 1000 ]; then \
+			echo "Error: Failed to download Tailwind CSS binary"; \
+			rm -f "tailwindcss-$${OS}-$${ARCH}"; \
+			exit 1; \
+		fi; \
 		chmod +x "tailwindcss-$${OS}-$${ARCH}"; \
 		mkdir -p $(GOPATH)/bin; \
 		mv "tailwindcss-$${OS}-$${ARCH}" $(GOPATH)/bin/tailwindcss; \
@@ -63,7 +66,6 @@
 	$(TEMPL) generate --watch
 
 dev: build
-<<<<<<< HEAD
 	@echo "Setting up SSH tunnel to database..."
 	@# Check if tunnel already exists on port 5433
 	@if ! lsof -ti:5433 >/dev/null 2>&1; then \
@@ -77,20 +79,25 @@
 	else \
 		echo "SSH tunnel already exists on port 5433 or port is in use"; \
 	fi
-	$(MAKE) tailwind-watch &
-	$(MAKE) templ-watch &
-	@if [ ! -f "$(AIR_BIN)" ]; then echo "Air not found. Run 'make install-tools' first."; exit 1; fi
-	DB_HOST=localhost DB_PORT=5433 DB_USER=k3s_user DB_PASSWORD=pippa DB_NAME=k3s_db $(AIR_BIN)
+	@test -f $(AIR) || { echo "Air not found. Run 'make install-tools' first."; exit 1; }
+	@trap 'kill 0' EXIT; \
+	$(MAKE) tailwind-watch & \
+	$(MAKE) templ-watch & \
+	DB_HOST=localhost DB_PORT=5433 DB_USER=k3s_user DB_PASSWORD=pippa DB_NAME=k3s_db $(AIR)
 
 # Alias for backward compatibility
 dev-tunnel: dev
 
 # Development without SSH tunnel (uses environment variables or .env file)
 dev-local: build
-	$(MAKE) tailwind-watch &
-	$(MAKE) templ-watch &
-	@if [ ! -f "$(AIR_BIN)" ]; then echo "Air not found. Run 'make install-tools' first."; exit 1; fi
-	DB_HOST=$(DB_HOST) DB_PORT=$(DB_PORT) DB_USER=$(DB_USER) DB_PASSWORD=$(DB_PASSWORD) DB_NAME=$(DB_NAME) $(AIR_BIN)
+	@test -f $(AIR) || { echo "Air not found. Run 'make install-tools' first."; exit 1; }
+	@trap 'kill 0' EXIT; \
+	$(MAKE) tailwind-watch & \
+	$(MAKE) templ-watch & \
+	DB_HOST=$(DB_HOST) DB_PORT=$(DB_PORT) DB_USER=$(DB_USER) DB_PASSWORD=$(DB_PASSWORD) DB_NAME=$(DB_NAME) $(AIR)
+
+clean:
+	rm -rf ./bin
 
 # Stop the SSH tunnel
 stop-tunnel:
@@ -138,13 +145,3 @@
 # Stop all tunnels
 stop-tunnels: stop-tunnel stop-k3s-tunnel
 	@echo "All tunnels stopped"
-=======
-	@test -f $(AIR) || { echo "Air not found. Run 'make install-tools' first."; exit 1; }
-	@trap 'kill 0' EXIT; \
-	$(MAKE) tailwind-watch & \
-	$(MAKE) templ-watch & \
-	$(AIR)
-
-clean:
-	rm -rf ./bin
->>>>>>> e7af0b05
